--- conflicted
+++ resolved
@@ -3,9 +3,5 @@
 ._*
 examples/*.txt
 Manifest.toml
-<<<<<<< HEAD
 build/*
-.vscode/
-=======
-build
->>>>>>> 60dd2a20
+.vscode/