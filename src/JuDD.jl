--- conflicted
+++ resolved
@@ -28,16 +28,12 @@
     Compat.@warn("This is an abstract function.")
 end
 
-function add_scenario_model(alg::AbstractAlg, s::Integer, p::Float64, model::JuMP.Model)
+function add_scenario_models(LD::AbstractAlg, ns::Integer, p::Vector{Float64},
+        create_scenario::Function)
     print_warning()
 end
 
-<<<<<<< HEAD
-function add_scenario_models(alg::AbstractAlg, ns::Integer, p::Vector{Float64},
-			     create_scenario::Function)
-=======
 function get_scenario_model(alg::AbstractAlg, s::Integer)
->>>>>>> 1c387c8d
     print_warning()
 end
 
