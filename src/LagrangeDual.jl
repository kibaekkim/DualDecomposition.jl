--- conflicted
+++ resolved
@@ -88,7 +88,6 @@
 end
 
 function solveLagrangeDual(λ::Array{Float64,1})
-<<<<<<< HEAD
 	# output
 	sindices = Int64[]
 	objvals = Float64[]
@@ -104,7 +103,7 @@
 		subgrad = zeros(length(λ))
 
 		# Get the affine part of objective function
-		affobj = getobjective(m).aff
+		affobj = m.obj.aff
 
 		# Change objective coefficients
 		start_index = (s - 1) * LD.num_nonant_vars + 1
@@ -145,58 +144,5 @@
 		end
 	end
     objvals2=parallel.reduce(objvals)
-    return -objvals2, -subgrads	
-=======
-    # output
-    objvals = zeros(LD.num_scenarios)
-    subgrads = zeros(LD.num_scenarios, length(λ))
-
-    for (s,m) in LD.model
-        # initialize results
-        objval = 0.0
-        subgrad = zeros(length(λ))
-
-        # Get the affine part of objective function
-        affobj = m.obj.aff
-
-        # Change objective coefficients
-        start_index = (s - 1) * LD.num_nonant_vars + 1
-        for j in LD.nonant_indices
-            var = Variable(m, j)
-            if var in affobj.vars
-                objind = findfirst(x->x==var, affobj.vars)
-                affobj.coeffs[objind] += λ[start_index]
-            else
-                push!(affobj.vars, var)
-                push!(affobj.coeffs, λ[start_index])
-            end
-            start_index += 1
-        end
-
-        # Solver the Lagrange dual
-        status = JuMP.solve(m)
-
-        if status == :Optimal
-            objval = getobjectivevalue(m)
-            for j in 1:LD.num_nonant_vars
-                subgrad[(s - 1) * LD.num_nonant_vars + j] = getvalue(Variable(m, LD.nonant_indices[j]))
-            end
-        end
-
-        # Add objective value and subgradient
-        objvals[s] = objval
-        subgrads[s,:] = subgrad
-
-        # Reset objective coefficients
-        start_index = (s - 1) * LD.num_nonant_vars + 1
-        for j in LD.nonant_indices
-            var = Variable(m, j)
-            objind = findfirst(x->x==var, affobj.vars)
-            affobj.coeffs[objind] -= λ[start_index]
-            start_index += 1
-        end
-    end
-
-    return -objvals, -subgrads
->>>>>>> 1c387c8d
+    return -objvals2, -subgrads
 end