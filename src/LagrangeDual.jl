--- conflicted
+++ resolved
@@ -1,37 +1,3 @@
-<<<<<<< HEAD
-include("parallel.jl")
-mutable struct LagrangeDualAlg <: AbstractAlg
-    num_scenarios::Int64            # total number of scenarios
-    probability::Dict{Int64,Float64}    # probabilities
-    model::Dict{Int64,JuMP.Model}        # Dictionary of dual subproblems
-    nonanticipativity_vars::Array{Symbol,1}
-    num_nonant_vars::Int64
-    nonant_indices::Array{Int64,1}
-    master_algorithms::Dict{Symbol,Type}
-    bestLB::Float64
-
-    # Subproblem solution values
-    colVals::Dict{Int64,Array{Float64,1}}
-
-    # parameters
-    maxiter::Integer    # maximum number of iterations
-    maxtime::Float64    # time limit
-    tol::Float64         # convergence tolerance
-
-    function LagrangeDualAlg(n::Int64;
-            maxiter=Int(1e+10), maxtime=1.e+10, tol=1.e-4, has_mpi_comm=false)
-        algo = Dict(
-            :ProximalBundle => BM.ProximalMethod,
-            :ProximalDualBundle => BM.ProximalDualMethod
-        )
-        if !has_mpi_comm
-            parallel.init()
-            finalizer(LagrangeDualAlg->parallel.finalize(), LagrangeDualAlg)
-        end
-        parallel.partition(n)
-        global LD = new(n, Dict(), Dict(), [], 0, [], algo, -Inf, Dict(),
-            maxiter, maxtime, tol)
-=======
 """
     LagrangeDual
 
@@ -56,24 +22,17 @@
         LD.bundle_method = T
         LD.maxiter = maxiter
         LD.tol = tol
->>>>>>> 6b0bd797
+
+        parallel.init()
+        finalizer(LagrangeDual->parallel.finalize(), LagrangeDual)
+        
         return LD
     end
 end
 
-<<<<<<< HEAD
-function add_scenario_models(LD::LagrangeDualAlg, ns::Integer, p::Vector{Float64},
-                             create_scenario::Function)
-    for s in parallel.getpartition()
-        LD.probability[s] = p[s]
-        LD.model[s] = create_scenario(s)
-    end
-end
-=======
 """
 Wrappers of the functions defined for `BlockModel`
 """
->>>>>>> 6b0bd797
 
 add_block_model!(LD::LagrangeDual, block_id::Integer, model::JuMP.Model) = add_block_model!(LD.block_model, block_id, model)
 num_blocks(LD::LagrangeDual) = num_blocks(LD.block_model)
@@ -87,11 +46,6 @@
     LD.vref_to_index = Dict(v.ref => i for (i,v) in enumerate(variables))
 end
 
-<<<<<<< HEAD
-function solve(LD::LagrangeDualAlg, solver; master_alrogithm = :ProximalBundle)
-    # check the validity of LagrangeDualAlg
-    if LD.num_scenarios <= 0 || length(LD.nonanticipativity_vars) == 0
-=======
 dual_objective_value(LD::LagrangeDual) = dual_objective_value(LD.block_model)
 dual_solution(LD::LagrangeDual) = dual_solution(LD.block_model)
 
@@ -104,27 +58,10 @@
 function run!(LD::LagrangeDual, optimizer)
     # check the validity of LagrangeDual
     if num_blocks(LD) <= 0 || num_coupling_variables(LD) == 0
->>>>>>> 6b0bd797
         println("Invalid LagrangeDual structure.")
         return
     end
 
-<<<<<<< HEAD
-    # Get some model to retrieve model information
-    if length(LD.model) > 0
-        some_model = collect(values(LD.model))[1]
-
-        for v in LD.nonanticipativity_vars
-            vi = getindex(some_model, v)
-
-            # Get the dimension of nonanticipativity variables
-            LD.num_nonant_vars += length(vi)
-
-            # Get the indices for nonanticipativity variables
-            for i in vi.innerArray
-                push!(LD.nonant_indices, i.col)
-            end
-=======
     function solveLagrangeDual(λ::Array{Float64,1})
         @assert length(λ) == num_coupling_variables(LD)
 
@@ -159,7 +96,6 @@
         # Reset objective coefficients
         for var in coupling_variables(LD)
             reset_objective_function!(LD, var, λ[index_of_λ(LD, var.ref)])
->>>>>>> 6b0bd797
         end
 
         # TODO: we may be able to add heuristic steps here.
@@ -171,24 +107,14 @@
     bundle = LD.bundle_method(num_coupling_variables(LD), num_blocks(LD), solveLagrangeDual)
     BM.get_model(bundle).user_data = LD
 
-<<<<<<< HEAD
-    # set the underlying solver Ipopt or PipsNlp
-    bundle.solver = solver
-=======
     # Set optimizer to the JuMP model
     model = BM.get_jump_model(bundle)
     JuMP.set_optimizer(model, optimizer)
->>>>>>> 6b0bd797
 
     # parameters for BundleMethod
     # bundle.M_g = max(500, dv.nvars + nmodels + 1)
     bundle.maxiter = LD.maxiter
-<<<<<<< HEAD
-    bundle.maxtime = LD.maxtime
-    bundle.ext.ϵ_s = LD.tol
-=======
     bundle.ϵ_s = LD.tol
->>>>>>> 6b0bd797
 
     # This builds the bunlde model.
     BM.build_bundle_model!(bundle)
@@ -202,66 +128,6 @@
     # get dual objective value
     LD.block_model.dual_bound = -BM.getobjectivevalue(bundle)
 
-<<<<<<< HEAD
-    # solve!
-    BM.run(bundle)
-
-    # Store the best known subproblem solutions
-    for s in parallel.getpartition()
-        LD.model[s].colVal = copy(LD.colVals[s])
-    end
-end
-
-function solveLagrangeDual(λ::Array{Float64,1}, timelimit::Float64=1.e+20)
-    # output
-    sindices = Int64[]
-    objvals = Float64[]
-    subgrads = Array{Float64,2}(undef, 0, length(λ))
-
-    for s in parallel.getpartition()
-        # get the current model
-        m = LD.model[s]
-
-        # @show s
-        # initialize results
-        objval = 0.0
-        subgrad = zeros(length(λ))
-
-        # Get the affine part of objective function
-        affobj = m.obj.aff
-
-        # Change objective coefficients
-        start_index = (s - 1) * LD.num_nonant_vars + 1
-        for j in LD.nonant_indices
-            var = Variable(m, j)
-            if var in affobj.vars
-                objind = findfirst(x->x==var, affobj.vars)
-                affobj.coeffs[objind] += λ[start_index]
-            else
-                push!(affobj.vars, var)
-                push!(affobj.coeffs, λ[start_index])
-            end
-            start_index += 1
-        end
-
-        # Set time limit here (UGLY...)
-        if timelimit < 1.e+20
-            timelimit = max(timelimit,0.0)
-            if typeof(m.solver) == CplexSolver
-                if m.internalModelLoaded
-                    CPLEX.set_param!(m.internalModel.inner.env,
-                        "CPX_PARAM_TILIM", timelimit)
-                else
-                    opts = collect(Any,m.solver.options)
-                    push!(opts, (:CPX_PARAM_TILIM, timelimit))
-                    m.solver.options = opts
-                end
-            end
-        end
-
-        # Solver the Lagrange dual
-        status = JuMP.solve(m)
-=======
     # get dual solution
     LD.block_model.dual_solution = copy(BM.getsolution(bundle))
 end
@@ -286,36 +152,8 @@
     coef = haskey(affobj.terms, var.ref) ? affobj.terms[var.ref] + λ : λ
     JuMP.set_objective_coefficient(block_model(LD, var.block_id), var.ref, coef)
 end
->>>>>>> 6b0bd797
 
 
-<<<<<<< HEAD
-        # Add objective value and subgradient
-        push!(sindices, s)
-        push!(objvals, objval)
-        subgrads = vcat(subgrads, subgrad')
-
-        # Reset objective coefficients
-        start_index = (s - 1) * LD.num_nonant_vars + 1
-        for j in LD.nonant_indices
-            var = Variable(m, j)
-            objind = findfirst(x->x==var, affobj.vars)
-            affobj.coeffs[objind] -= λ[start_index]
-            start_index += 1
-        end
-    end
-    objvals2=parallel.reduce(objvals)
-
-    # Do we have a better solution found?
-    if sum(objvals2) >= 1.0001 * LD.bestLB
-        LD.bestLB = sum(objvals2)
-        for s in parallel.getpartition()
-            LD.colVals[s] = copy(LD.model[s].colVal)
-        end
-    end
-    return -objvals2, -subgrads
-end
-=======
 """
 This resets the objective function of each Lagrangian subproblem.
 """
@@ -331,5 +169,4 @@
 """
 objective_function(LD::LagrangeDual, block_id::Integer) = JuMP.objective_function(block_model(LD, block_id), QuadExpr).aff
 
-index_of_λ(LD::LagrangeDual, vref::JuMP.VariableRef)::Int = LD.vref_to_index[vref]
->>>>>>> 6b0bd797
+index_of_λ(LD::LagrangeDual, vref::JuMP.VariableRef)::Int = LD.vref_to_index[vref]