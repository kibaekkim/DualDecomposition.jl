"""
    LagrangeDual

Lagrangian dual method for dual decomposition. This `mutable struct` constains:
    - `block_model::BlockModel` object
    - `vref_to_index` mapping `JuMP.VariableRef` to index used in this method
    - `masiter::Int` sets the maximum number of iterations
    - `tol::Float64` sets the relative tolerance for termination
"""
mutable struct LagrangeDual{T<:BM.AbstractMethod} <: AbstractMethod
    block_model::BlockModel
    vref_to_index::Dict{JuMP.VariableRef,Int} # maps `JuMP.VariableRef` to index in decomposition method
    bundle_method
    maxiter::Int # maximum number of iterations
    tol::Float64 # convergence tolerance

    function LagrangeDual(T = BM.ProximalMethod, 
            maxiter::Int = 1000, tol::Float64 = 1e-6)
        LD = new{T}()
        LD.block_model = BlockModel()
        LD.vref_to_index = Dict()
        LD.bundle_method = T
        LD.maxiter = maxiter
        LD.tol = tol

        parallel.init()
        finalizer(finalize!, LD)
        
        return LD
    end
end

finalize!(LD::LagrangeDual) = parallel.finalize()

"""
Wrappers of the functions defined for `BlockModel`
"""

add_block_model!(LD::LagrangeDual, block_id::Integer, model::JuMP.Model) = add_block_model!(LD.block_model, block_id, model)
num_blocks(LD::LagrangeDual) = num_blocks(LD.block_model)
block_model(LD::LagrangeDual, block_id::Integer) = block_model(LD.block_model, block_id)
block_model(LD::LagrangeDual) = block_model(LD.block_model)
num_coupling_variables(LD::LagrangeDual) = num_coupling_variables(LD.block_model)
coupling_variables(LD::LagrangeDual) = coupling_variables(LD.block_model)

function set_coupling_variables!(LD::LagrangeDual, variables::Vector{CouplingVariableRef})
    # collect all coupling variables
    all_variables = parallel.collect(variables)
    set_coupling_variables!(LD.block_model, all_variables)
    LD.vref_to_index = Dict(v.ref => i for (i,v) in enumerate(all_variables))
end

dual_objective_value(LD::LagrangeDual) = dual_objective_value(LD.block_model)
dual_solution(LD::LagrangeDual) = dual_solution(LD.block_model)

"""
    run!(LD::LagrangeDual, optimizer)

This runs the Lagrangian dual method for solving the block model. `optimizer`
specifies the optimization solver used for `BundleMethod` package.
"""
function run!(LD::LagrangeDual, optimizer)
    # check the validity of LagrangeDual
    if num_blocks(LD) <= 0 || num_coupling_variables(LD) == 0
        println("Invalid LagrangeDual structure.")
        return
    end

    function solveLagrangeDual(λ::Array{Float64,1})
        @assert length(λ) == num_coupling_variables(LD)

        # broadcast λ
        if parallel.myid() == 0
            parallel.bcast(λ)
        end

        # output
        objvals = Vector{Float64}(undef, num_blocks(LD))
        subgrads = Dict{Int,SparseVector{Float64}}()

        # Adjust block objective function
        for var in coupling_variables(LD)
            adjust_objective_function!(LD, var, λ[index_of_λ(LD, var.ref)])
        end

        for (id,m) in block_model(LD)
            # Initialize subgradients
            subgrads[id] = sparsevec(Dict{Int,Float64}(), length(λ))

            # Solver the Lagrange dual
            JuMP.optimize!(m)
            @assert JuMP.termination_status(m) in [MOI.OPTIMAL, MOI.LOCALLY_SOLVED]

            # We may want consider other statuses.
            if JuMP.termination_status(m) in [MOI.OPTIMAL, MOI.LOCALLY_SOLVED]
                objvals[id] = -JuMP.objective_value(m)
            end
        end

        # Get subgradients
        for var in coupling_variables(LD)
            subgrads[var.block_id][index_of_λ(LD, var.ref)] = -JuMP.value(var.ref)
        end

        # Reset objective coefficients
        for var in coupling_variables(LD)
            reset_objective_function!(LD, var, λ[index_of_λ(LD, var.ref)])
        end

        # TODO: we may be able to add heuristic steps here.

        return objvals, subgrads
    end

<<<<<<< HEAD
    if parallel.myid() == 0
        # We assume that the block models are distributed.
        num_all_blocks = parallel.sum(num_blocks(LD))

        # Create bundle method instance
        bundle = LD.bundle_method(num_coupling_variables(LD), num_all_blocks, solveLagrangeDual)
        BM.get_model(bundle).user_data = LD
    
        # Set optimizer to the JuMP model
        model = BM.get_jump_model(bundle)
        JuMP.set_optimizer(model, optimizer)
    
        # parameters for BundleMethod
        # bundle.M_g = max(500, dv.nvars + nmodels + 1)
        bundle.maxiter = LD.maxiter
        bundle.ϵ_s = LD.tol
    
        # This builds the bunlde model.
        BM.build_bundle_model!(bundle)
    
        # Add bounding constraints to the Lagrangian master
        add_constraints!(LD, bundle)

        # This runs the bundle method.
        BM.run!(bundle)

        # broadcast we are done.
        parallel.bcast(Float64[])
    else
        λ = parallel.bcast(nothing)
        while length(λ) > 0
            solveLagrangeDual(λ)
            λ = parallel.bcast(nothing)
        end
    end
=======
    # Create bundle method instance
    bundle = LD.bundle_method(num_coupling_variables(LD), num_blocks(LD), solveLagrangeDual)
    BM.get_model(bundle).user_data = LD

    # Set optimizer to the JuMP model
    model = BM.get_jump_model(bundle)
    JuMP.set_optimizer(model, optimizer)

    # parameters for BundleMethod
    # bundle.M_g = max(500, dv.nvars + nmodels + 1)
    bundle.maxiter = LD.maxiter
    set_bundle_tolerance!(LD, bundle)

    # This builds the bunlde model.
    BM.build_bundle_model!(bundle)

    # Add bounding constraints to the Lagrangian master
    add_constraints!(LD, bundle)

    # This runs the bundle method.
    BM.run!(bundle)
>>>>>>> 91ab2200

    # get dual objective value
    LD.block_model.dual_bound = -get_objective_value(bundle)

    # get dual solution
    LD.block_model.dual_solution = copy(get_solution(bundle))
end

"""
    Wrappers for BundleMethod functions
"""

get_objective_value(method::BM.ProximalMethod) = BM.getobjectivevalue(method)
get_objective_value(method::BM.TrustRegionMethod) = BM.get_objective_value(method)
get_solution(method::BM.ProximalMethod) = BM.getsolution(method)
get_solution(method::BM.TrustRegionMethod) = BM.get_solution(method)

function set_bundle_tolerance!(LD::LagrangeDual, method::BM.ProximalMethod)
    method.ϵ_s = LD.tol
end

function set_bundle_tolerance!(LD::LagrangeDual, method::BM.TrustRegionMethod)
    method.ϵ = LD.tol
end

"""
This adds the bounding constraints to the Lagrangian master problem.
"""
function add_constraints!(LD::LagrangeDual, method::BM.AbstractMethod)
    model = BM.get_jump_model(method)
    λ = model[:x]
    for (id, vars) in LD.block_model.variables_by_couple
        @constraint(model, sum(λ[index_of_λ(LD, v)] for v in vars) == 0)
    end
end

"""
This adjusts the objective function of each Lagrangian subproblem.
"""
function adjust_objective_function!(LD::LagrangeDual, var::CouplingVariableRef, λ::Float64)
    affobj = objective_function(LD, var.block_id)
    @assert typeof(affobj) == AffExpr
    coef = haskey(affobj.terms, var.ref) ? affobj.terms[var.ref] + λ : λ
    JuMP.set_objective_coefficient(block_model(LD, var.block_id), var.ref, coef)
end


"""
This resets the objective function of each Lagrangian subproblem.
"""
function reset_objective_function!(LD::LagrangeDual, var::CouplingVariableRef, λ::Float64)
    affobj = objective_function(LD, var.block_id)
    @assert typeof(affobj) == AffExpr
    coef = haskey(affobj.terms, var.ref) ? affobj.terms[var.ref] - λ : -λ
    JuMP.set_objective_coefficient(block_model(LD, var.block_id), var.ref, coef)
end

"""
Wrappers of other functions
"""
objective_function(LD::LagrangeDual, block_id::Integer) = JuMP.objective_function(block_model(LD, block_id), QuadExpr).aff

index_of_λ(LD::LagrangeDual, vref::JuMP.VariableRef)::Int = LD.vref_to_index[vref]<|MERGE_RESOLUTION|>--- conflicted
+++ resolved
@@ -112,7 +112,6 @@
         return objvals, subgrads
     end
 
-<<<<<<< HEAD
     if parallel.myid() == 0
         # We assume that the block models are distributed.
         num_all_blocks = parallel.sum(num_blocks(LD))
@@ -128,7 +127,7 @@
         # parameters for BundleMethod
         # bundle.M_g = max(500, dv.nvars + nmodels + 1)
         bundle.maxiter = LD.maxiter
-        bundle.ϵ_s = LD.tol
+        set_bundle_tolerance!(LD, bundle)
     
         # This builds the bunlde model.
         BM.build_bundle_model!(bundle)
@@ -148,29 +147,6 @@
             λ = parallel.bcast(nothing)
         end
     end
-=======
-    # Create bundle method instance
-    bundle = LD.bundle_method(num_coupling_variables(LD), num_blocks(LD), solveLagrangeDual)
-    BM.get_model(bundle).user_data = LD
-
-    # Set optimizer to the JuMP model
-    model = BM.get_jump_model(bundle)
-    JuMP.set_optimizer(model, optimizer)
-
-    # parameters for BundleMethod
-    # bundle.M_g = max(500, dv.nvars + nmodels + 1)
-    bundle.maxiter = LD.maxiter
-    set_bundle_tolerance!(LD, bundle)
-
-    # This builds the bunlde model.
-    BM.build_bundle_model!(bundle)
-
-    # Add bounding constraints to the Lagrangian master
-    add_constraints!(LD, bundle)
-
-    # This runs the bundle method.
-    BM.run!(bundle)
->>>>>>> 91ab2200
 
     # get dual objective value
     LD.block_model.dual_bound = -get_objective_value(bundle)
