
"""
    AbstractTreeNode

Abstract type of tree nodes
"""

abstract type AbstractTreeNode end

"""
    TreeNode

Tree node stores information of stage problem

    - `id`: index of node
    - `stage_builder`: adds variables and constraints to model with input (tree::Tree, subtree::SubTree, node::SubTreeNode)
    - `parent`: index of parent node
    - `children`: indices of child nodes
    - `stage`: current stage
    - `ξ`: current scenario
    - `p`: probability of node
"""

mutable struct TreeNode <: AbstractTreeNode
    id::Int
    stage_builder::Union{Nothing,Function}
    parent::Int
    children::Vector{Tuple{Int, Float64}}
    stage::Int
    ξ::Dict{Symbol, Union{Float64,<:AbstractArray{Float64}}}
    p::Float64

    function TreeNode(id::Int, parent::Int, stage::Int, ξ::Dict{Symbol, Union{Float64,<:AbstractArray{Float64}}}, p::Float64)
        tn = new()
        tn.id = id
        tn.stage_builder = nothing
        tn.parent = parent
        tn.children = Vector{Tuple{Int, Float64}}()
        tn.stage = stage
        tn.ξ = ξ
        tn.p = p
        return tn
    end
end

function TreeNode(ξ::Dict{Symbol, Union{Float64,<:AbstractArray{Float64}}})
    return TreeNode(1, 0, 1, ξ, 1.0)
end

get_id(node::TreeNode) = node.id
get_parent(node::TreeNode) = node.parent
get_children(node::TreeNode) = node.children
get_stage(node::TreeNode) = node.stage
get_scenario(node::TreeNode) = node.ξ
get_probability(node::TreeNode) = node.p
function set_stage_builder!(node::TreeNode, func::Function)
    node.stage_builder = func
end

"""
    AbstractTree

Abstract type of tree
"""

abstract type AbstractTree end

"""
    Tree

Tree keeps information of tree nodes.

    - `nodes`: list of nodes
"""

mutable struct Tree <: AbstractTree
    nodes::Dict{Int,TreeNode}
end

Tree() = Tree(Dict{Int,TreeNode}())

Tree(ξ::Dict{Symbol, Union{Float64,<:AbstractArray{Float64}}}) = Tree(Dict{Int,TreeNode}(1 => TreeNode(ξ)))

"""
    add_node!

adds abstract tree node to abstract tree

# Arguments
    - `tree`: Abstract tree
    - `node`: Abstract tree node
"""

function add_node!(tree::AbstractTree, node::AbstractTreeNode)
    @assert !haskey(tree.nodes, get_id(node))
    id = get_id(node)
    tree.nodes[id] = node
end

"""
    add_child!

creates child nodee and adds to tree

# Arguments
    - `tree`: Tree
    - `pt`: Parent ID
    - 'ξ': Dictionary of random variable name as symbols and scenarios
    - `prob`: probability of transitioning from the parent to this node
"""

function add_child!(tree::Tree, pt::Int, ξ::Dict{Symbol, Union{Float64,<:AbstractArray{Float64}}}, prob::Float64)::Int
    #   adds child node to tree.nodes[pt]
    @assert haskey(tree.nodes, pt)                                  # check if pt is valid
    stage = get_stage(tree, pt) + 1                                 # get new stage value
    p = get_probability(tree, pt) * prob                            # get new node probability
    id = length(tree.nodes) + 1                                     # get node id
    add_node!(tree, TreeNode(id, pt, stage, ξ, p ))                 # create node and add to tree
    push!(get_children(tree, pt), (id, prob))                      # push id to parent node children
    return id
end

get_children(tree, id) = get_children(tree.nodes[id])
get_parent(tree, id) = get_parent(tree.nodes[id])
get_stage(tree, id) = get_stage(tree.nodes[id])
get_scenario(tree, id) = get_scenario(tree.nodes[id])
get_probability(tree, id) = get_probability(tree.nodes[id])
function set_stage_builder!(tree, id, func::Function)
    set_stage_builder!(tree.nodes[id], func)
end

"""
    SubTreeNode

Contains TreeNode and other information that are used for dual decomposition.
    - `treenode`: an instance of TreeNode
    - `weight`: multiplied to the objective
    - `in`: dictionary of incoming variables from the previous stage
    - `out`: dictionary of outgoing variablees to the subsequent stage
    - `obj`: objective expression
"""

mutable struct SubTreeNode <: AbstractTreeNode
    treenode::TreeNode
    weight::Float64
    in::Dict{Symbol, Union{JuMP.VariableRef, <:AbstractArray{JuMP.VariableRef}}}    # incoming variables
    out::Dict{Symbol, Union{JuMP.VariableRef, <:AbstractArray{JuMP.VariableRef}}}   # outgoing variables
    pub_in::Dict{Tuple{Int, Symbol}, Union{JuMP.VariableRef, <:AbstractArray{JuMP.VariableRef}}}    # incoming variables (public)
    pub_out::Dict{Tuple{Int, Symbol}, Union{JuMP.VariableRef, <:AbstractArray{JuMP.VariableRef}}}   # outgoing variables (public)
    obj::Union{Float64, JuMP.AbstractJuMPScalar}
    function SubTreeNode(treenode::TreeNode, weight::Float64)
        stn = new()
        stn.treenode = treenode
        stn.weight = weight
        stn.in = Dict{Symbol, Union{JuMP.VariableRef, <:AbstractArray{JuMP.VariableRef}}}()
        stn.out = Dict{Symbol, Union{JuMP.VariableRef, <:AbstractArray{JuMP.VariableRef}}}()
        stn.pub_in = Dict{Tuple{Int, Symbol}, Union{JuMP.VariableRef, <:AbstractArray{JuMP.VariableRef}}}()
        stn.pub_out = Dict{Tuple{Int, Symbol}, Union{JuMP.VariableRef, <:AbstractArray{JuMP.VariableRef}}}()
        stn.obj = 0.0
        return stn
    end
end

get_id(node::SubTreeNode) = get_id(node.treenode)
get_parent(node::SubTreeNode) = get_parent(node.treenode)
get_children(node::SubTreeNode) = get_children(node.treenode)
get_stage(node::SubTreeNode) = get_stage(node.treenode)
get_scenario(node::SubTreeNode) = get_scenario(node.treenode)
get_probability(node::SubTreeNode) = get_probability(node.treenode)

function set_input_variable!(nd::SubTreeNode, symb::Symbol, var::Union{JuMP.VariableRef, <:AbstractArray{JuMP.VariableRef}})
    nd.in[symb] = var
end

function set_output_variable!(nd::SubTreeNode, symb::Symbol, var::Union{JuMP.VariableRef, <:AbstractArray{JuMP.VariableRef}})
    nd.out[symb] = var
end

function set_public_input_variable!(nd::SubTreeNode, label::Int, symb::Symbol, var::Union{JuMP.VariableRef, <:AbstractArray{JuMP.VariableRef}})
    nd.pub_in[label, symb] = var
end

function set_public_output_variable!(nd::SubTreeNode, label::Int, symb::Symbol, var::Union{JuMP.VariableRef, <:AbstractArray{JuMP.VariableRef}})
    nd.pub_out[label, symb] = var
end

function set_stage_objective(nd::SubTreeNode, obj::Union{Float64, JuMP.AbstractJuMPScalar})
    nd.obj = obj
end

"""
    SubTree

Used for creeating and keeeping subproblems

    - `block_id`: ID of the subtrees
    - `nodes`: dictionary of SubTreeNodes
    - `model`: JuMP model
    - `parent`: ID of parent if exists (default is 0)
    - `root`: ID of the root node of the subtree (default is 1)
"""

mutable struct SubTree <: AbstractTree
    block_id::Int
    nodes::Dict{Int,SubTreeNode}     # list of nodes
    model::JuMP.AbstractModel 
    parent::Int
    root::Int
    function SubTree(block_id::Int)
        return new(block_id, Dict{Int,SubTreeNode}(), JuMP.Model(), 0, 1)
    end
end

"""
    create_subtree!

creates subtree from vector of nodes and adds coupling variables

# Arguments
    - `tree`: Tree
    - `block_id`: ID of subtree
    - 'coupling_variables': list of coupling variables to be modified
    - `nodes`: vector of nodes
"""

function create_subtree!(tree::Tree, block_id::Int, coupling_variables::Vector{CouplingVariableRef}, nodes::Vector{Tuple{TreeNode,Float64}})::SubTree
    subtree = SubTree(block_id)
    # add nodes to subtree
    for (node, weight) in nodes
        subnode = SubTreeNode(node, weight)
        add_node!(subtree, subnode)
    end

    obj = 0
    for (id, subnode) in subtree.nodes
        subnode.treenode.stage_builder(tree, subtree, subnode) # make macro for changing variable names and constraint names to include node id
        obj += subnode.weight * subnode.obj
    end
    set_objective!(subtree, MOI.MIN_SENSE, obj)

    # 
    for (id, subnode) in subtree.nodes
        connect_variables!(tree, block_id, coupling_variables, nodes, subtree, id, subnode)
    end
    return subtree
end

function connect_variables!(tree::Tree, block_id::Int, coupling_variables::Vector{CouplingVariableRef}, nodes::Vector{Tuple{TreeNode,Float64}}, subtree::SubTree, id::Int, subnode::SubTreeNode)
    pid = get_parent(subnode)
    cid = get_children(subnode)
    # couple out-going variables if not all child node exist
    if length(cid) > 0
        all_children_in_subtree = true
        for c in cid
            if !haskey(subtree.nodes, c[0])
                all_children_in_subtree = false
                break
            end
        end
        if !all_children_in_subtree
            couple_common_variables!(coupling_variables, block_id, subnode)
        end
    end
    # couple public out-going variables
    for ((label_, symb), var) in subnode.pub_out
        couple_variables!(coupling_variables, block_id, label_, symb, var)
    end
    # connect in-coming variables
    if parent!=0
        if haskey(subtree.nodes, pid)
            add_links!(subtree, id, pid)
        else
            # set current node as root of subtree
            subtree.parent = parent
            subtree.root = id
            couple_incoming_variables!(coupling_variables, block_id, subnode)
        end
    end
    # connect public in-coming variables
    for ((label, symb), var1) in node.pub_in
        if haskey(subtree.nodes, label)
            source = tree.nodes[label]
            var2 = source.pub_out[label, symb]
            @constraint(tree.model, var1 .== var2)
        else
            couple_variables!(coupling_variables, block_id, label, symb, var1)
        end
    end
end

function set_objective!(tree::SubTree, sense::MOI.OptimizationSense, obj::Union{Float64, JuMP.AbstractJuMPScalar})
    JuMP.set_objective(tree.model, sense, obj)
end

"""
    add_links!

creates linking constraints for nodes within the subtree by connecting the incoming and outgoing variables

# Arguments
    - `tree`: SubTree
    - `id`: ID of node
    - 'pt': ID of parent node
"""

function add_links!(tree::SubTree, id::Int, pt::Int)
    node = tree.nodes[id]
    parent = tree.nodes[pt]
    for (symb, var1) in node.in
        var2 = parent.out[symb]
        @constraint(tree.model, var1 .== var2)
    end
end

"""
    couple_common_variables!

couple outgoing variables

# Arguments
    - `coupling_variables`: vector of coupling variables
    - `block_id`: ID of block
    - `node`: SubTreeNode
"""

function couple_common_variables!(coupling_variables::Vector{CouplingVariableRef}, block_id::Int, node::SubTreeNode)
    label = get_id(node)
    for (symb, var) in node.out
        couple_variables!(coupling_variables, block_id, label, symb, var)
    end
end

"""
    couple_incoming_variables!

couple incoming variables with the root node of the subtree

# Arguments
    - `coupling_variables`: vector of coupling variables
    - `block_id`: ID of block
    - `child`: SubTreeNode
"""

function couple_incoming_variables!(coupling_variables::Vector{CouplingVariableRef}, block_id::Int, child::SubTreeNode)
    label = get_parent(child)
    for (symb, var) in child.in
        couple_variables!(coupling_variables, block_id, label, symb, var)
    end
<<<<<<< HEAD
    for ((label_, symb), var) in child.pub_in
        couple_variables!(coupling_variables, block_id, label_, symb, var)
    end
=======
>>>>>>> 59df74b8
end

"""
    couple_variables!

adds variables to coupling_variables

# Arguments
    - `coupling_variables`: vector of coupling variables
    - `block_id`: ID of block
    - `label`: ID of node
    - `symb`: symbol for variable 
    - `var`: variable or vector of variables
"""

function couple_variables!(coupling_variables::Vector{CouplingVariableRef}, block_id::Int, label::Int, symb::Symbol, 
        var::JuMP.VariableRef)
    push!(coupling_variables, CouplingVariableRef(block_id, [label, symb], var))
end

function couple_variables!(coupling_variables::Vector{CouplingVariableRef}, block_id::Int, label::Int, symb::Symbol, 
        var::Array{JuMP.VariableRef})
    for (index, value) in pairs(var)
        push!(coupling_variables, CouplingVariableRef(block_id, [label, symb, Tuple(index)], value))
    end
end

function couple_variables!(coupling_variables::Vector{CouplingVariableRef}, block_id::Int, label::Int, symb::Symbol, 
        var::JuMP.Containers.DenseAxisArray{JuMP.VariableRef})
    for (index, value) in pairs(var.data)
        push!(coupling_variables, CouplingVariableRef(block_id, [label, symb, keys(var)[index].I], value))
    end
end

function couple_variables!(coupling_variables::Vector{CouplingVariableRef}, block_id::Int, label::Int, symb::Symbol, 
        var::JuMP.Containers.SparseAxisArray{JuMP.VariableRef})
    for (index, value) in var.data
        push!(coupling_variables, CouplingVariableRef(block_id, [label, symb, index], value))
    end
end

"""
    decomposition_not

outputs the entire tree

# Arguments
    - `tree`: Tree
"""


function decomposition_not(tree::Tree)::Vector{Vector{Tuple{TreeNode,Float64}}}
    nodes = Vector{Tuple{TreeNode,Float64}}()
    for (id, node) in tree.nodes
        push!(nodes,(node, get_probability(node)))
    end
    return [nodes]
end

"""
    decomposition_scenario

outputs the scenario decomposition at each leaf nodes

# Arguments
    - `tree`: Tree
"""

function decomposition_scenario(tree::Tree)::Vector{Vector{Tuple{TreeNode,Float64}}}
    node_cluster = Vector{Vector{Tuple{TreeNode,Float64}}}()
    for (id, node) in tree.nodes
        if check_leaf(node)
            nodes = Vector{Tuple{TreeNode,Float64}}()
            prob = get_probability(node)
            current = node
            while true
                push!(nodes,(current, prob))
                pt = get_parent(current)
                current = tree.nodes[pt]
                if check_root(current)
                    push!(nodes,(current, prob))
                    break
                end
            end
            push!(node_cluster, nodes)
        end
    end
    return node_cluster
end

"""
    decomposition_temporal

outputs the temporal decomposition at each nodes

# Arguments
    - `tree`: Tree
"""
#need fix

function decomposition_temporal(tree::Tree)::Vector{Vector{Tuple{TreeNode,Float64}}}
    node_cluster = Vector{Vector{Tuple{TreeNode,Float64}}}()
    for (id, node) in tree.nodes
        push!(node_cluster,[(node, get_probability(node))])
    end
    return node_cluster
end

function check_leaf(node::TreeNode)::Bool
    if length(get_children(node)) == 0
        return true
    else
        return false
    end
end

function check_root(node::TreeNode)::Bool
    if get_parent(node) == 0
        return true
    else
        return false
    end
end<|MERGE_RESOLUTION|>--- conflicted
+++ resolved
@@ -346,12 +346,6 @@
     for (symb, var) in child.in
         couple_variables!(coupling_variables, block_id, label, symb, var)
     end
-<<<<<<< HEAD
-    for ((label_, symb), var) in child.pub_in
-        couple_variables!(coupling_variables, block_id, label_, symb, var)
-    end
-=======
->>>>>>> 59df74b8
 end
 
 """
